---
title: "SpaDES 4 Dummies"
author: "Ceres Barros"
date: "November 27, 2017"
output: html_document
---

## a VERY simple example of **`SpaDES`** awesomeness

This guide will take you through how to start your own model using **`SpaDES`**. It assumes you have already installed **`SpaDES`** and that it is working in your machine. If you haven't done this yet, please have a look at [this gist](https://gist.github.com/tati-micheletti/1de7505cdd387fe997f127f13eeb4393) to bypass known issues.


### THE EXAMPLE
Let's imagine we want to understand whether the abundance of a species is statistically related with temperature. Both the abundance data and the temperature data are being constantly updated. Also, we want to have the possibility of analysing the relationship between the two iteratively, without needing to constantly change our script to account for the new data inputs.
In this example the abundance and temperature data are being updated by a simulation model.


### BEFORE `SpaDES`...
<<<<<<< HEAD
If we use R to develop our species abundance and temperature simulation models in the 'conventional way', we'll probably have a script where everything happens - the simulations and data analysis. At most, we would have a main script that sources others that contain useful functions, or are doing the simulations and data treatment/analysis separately. If you already use R like this, you'll find that the **`SpaDES`** way of thinking is similar. So why use it? Because it makes changing, adapting and sharing your code - or modules - much easier. 
=======
If we use R to develop our species abundance and temperature simulation models in the 'conventional way', we'll probably have a script were everything happens - the simulations and data analysis. At most, we would have a main script that sources others that contain useful functions, or are doing the simulations and data treatment/analysis separately. If you already use R like this, you'll find that the **`SpaDES`** way of thinking is similar. So why use it? Because it makes changing, adapting and sharing your code - or modules - much easier. 
>>>>>>> 14f8cd80

Still don't believe me? Okay, let's solve our problem using the conventional way:

#### SETUP
<<<<<<< HEAD
Create a raster template:
```{r the_r_way_raster}
=======
Load library raster without messages:
```{r supress}
>>>>>>> 14f8cd80
suppressMessages(library(raster))
```

<<<<<<< HEAD
=======
Create a raster template:
```{r the_r_way_raster}
>>>>>>> 14f8cd80
r <- raster(nrows = 100, ncols = 100, xmn = -50, xmx = 50, ymn = -50, ymx = 50)
```

#### SPECIES ABUNDANCE "SIMULATIONS"
<<<<<<< HEAD
Our VERY simple "simulation" model (in form of a function) generates rasters that follow a Gaussian distribution
=======
Our VERY simple "simulation" model (in form of a function) merely generates rasters that follows a Gaussian distribution
>>>>>>> 14f8cd80
```{r the_r_way_simulation_function_AB}
abundance_model <- function(r, Time) {
  abund_outputs <- list()
  for(t in 1:Time) { 
    abund_outputs[[t]] <- SpaDES.tools::gaussMap(r, scale = 100, var = 0.03) 
  }
  return(abund_outputs)
}
```

<<<<<<< HEAD
Set the length of the simulation (or simply the number of model iterations), run it and plot results (all ABUNDANCE plots together):
```{r the_r_way_simulation_length}
Time <- 10
=======
Set the lenght of the simulation (or simply the number of model iterations):
```{r the_r_way_simulation_length}
Time <- 10
```

Run the model and plot results (all ABUNDANCE plots together):
```{r the_r_way_plot_results_AB}
>>>>>>> 14f8cd80
abundance <- abundance_model(r = r, Time = Time)
plot(stack(abundance))
```

#### TEMPERATURE "SIMULATIONS"
The temperature simulation model will be similar to the vegetation one - remember this is a dummy example ;)
```{r the_r_way_simulation_function_TMP}
temp_model <- function(r, Time) {
  temp_outputs <- list()
  for(t in 1:Time) { 
    temp_outputs[[t]] <- SpaDES.tools::gaussMap(r, scale = 100, var = 0.1) 
  }
  return(temp_outputs)
}
```

Run the model and plot results (all TEMPERATURE plots together)
```{r the_r_way_plot_results_TMP}
temperature <- temp_model(r = r, Time = Time)
plot(stack(temperature))
```

#### DATA ANALYSIS
<<<<<<< HEAD
Now we analyse if species abundance and temperature are correlated.  
First we create the data analysis function (a simple linear model):
=======
Now we analyze if abundance of species and temperature are correlated.  
First we create the data analysis funtion (a simple linear model):
>>>>>>> 14f8cd80
```{r data_analysis_model}
stats_analysis <- function(Data){
  lm1 <- lm(abund ~ temp, data = Data)
  plot(Data$abund ~ Data$temp, xlab = "Temperature", ylab = "Species abundance")
  abline(a = lm1$coefficients["(Intercept)"], b = lm1$coefficients["temp"], lwd = 2, col = "blue")
}
```

<<<<<<< HEAD
Then we create a loop to analyse each plot of our time-series:
=======
Then we create a loop to analyze each plot of our time-series:
>>>>>>> 14f8cd80
```{r data_analysis, echo=-1}
par(mfrow = c(2, 4)) # This plots in 2 lines and 4 columns
for(t in 1:Time){
  outputdata <- data.frame(abund = abundance[[t]][], temp = temperature[[t]][])
  stats_analysis(Data = outputdata)
}
```

That's it. You have your model. But what if you need to include new data? You would have to manually change the code for it... 

### AFTER  `SpaDES`...
Let's now solve the same problem using the **`SpaDES`** approach. I like to start by creating a *global.R* script (you can call it whatever you want, though) that will load the **`SpaDES`** libraries and run **`SpaDES`** simulations. The *global.R* script for this dummy example can be found on the root of SpaDES4Dummies Project. 
```{r globalscript}
suppressMessages(library(SpaDES))  ## should automatically download all packages in the SpaDES family and their dependencies

## decide where you're working
mainDir <- 'C:/Users/tmichele/Dropbox/Project SpaDES/SpaDES4Dummies/' # SET YOUR MAIN DIRECTORY HERE
setPaths(cachePath = "cache",
         inputPath = "inputs",
         modulePath = "m",
         outputPath = "outputs")

getPaths() ## check that this is what you wanted

## Let's create a self-contained module that will simulate the species' abundance for any given period of time and frequency.
if(!dir.exists(file.path(getPaths()$modulePath, "speciesAbundance"))){
  newModule(name = "speciesAbundance", path = getPaths()$modulePath)
}
```

You will notice that `newModule` has created a module folder (`speciesAbundance`) inside */m* that contains both the module *.R* script template, as well as the documentation template (the *.Rmd* file). Although we will not be discussing the *.Rmd* file, please bear in mind that this is a **fundamental** part of creating a reproducible and transparent module - check out the [Guide to Reproducible Code in Ecology and Evolution](http://www.britishecologicalsociety.org/wp-content/uploads/2017/12/guide-to-reproducible-code.pdf) from the British Ecological Society). The documentation should contain not only the description of the module, but also some simple examples of what it can do.

`newModule` also created the folder */data* where data necessary to the module should be put in, and the folder */tests* that may contain testing scripts. We won't be using either of them in this example. 

**/!\\ Attention /!\\** : `newModule` should only be run once, or separately in the console, otherwise you may lose your module edits by re-running it again - this is why I wrapped it in an `if` statement (smart eh?).

Now go ahead, open the *speciesAbundance.R* script and check it out a little bit.

***

#### SPECIES ABUNDANCE (`speciesAbundance`) Module

<<<<<<< HEAD
I know, I know... It seems confusing and there's a lot of stuff in that template! But I will describe it step by step. We'll go through it step by step (although not necessarily following the order of the script). The module script can be divided into 4 parts: 

**1. [Defining the Module](#anchor1):** this is where you **define** your module (or the module's metadata) (e.g. module author(s), time units, basic parameters, general inputs and outputs, etc.);  
**2. [Event functions](#anchor2):** these are the "actions" (or events) that will happen in your module (i.e. species reproduction, plotting, saving parameters) - simply put, **WHAT** the module will do;  
**3. [Scheduling Events](#anchor3):** this is how SpaDES schedules when each event is going to happen - in which order (e.g. during the simulation, when will SpaDES plot a graph) - simply put, **WHEN** the module will do;  
**4. [Aditional functions](#anchor4):** any additional functions needed (e.g. this is used to keep the coding of your module as clear and straightforward as possible);  

The first thing you need to know is that **you won't need to run** any of the code inside a module's *.R* script. The function `simInit` will "call" your model when it sets up the simulation. But don't worry about `simInit` yet, you will see this later in detail. So let's go through the module *.R* script together.  
=======
I know, I know... It seems confusing and there's a lot of stuff in that template! But I will describe it step by step. We will follow a different order from the `speciesAbundance.R` script file. We divide the Module script into 4 chunks: 

**1. [Defining the Module](#anchor1):** this is where you **define** your module (or the module's metadata) (e.g. module author(s), time units, basic parameters, general inputs and outputs, etc.);  
**2. [Event functions](#anchor2):** these are the "actions" (or events) that will happen in your module (i.e. species reproduction, plotting, saving parameters) - simply put, **WHAT** the module will do;  
**3. [Scheduling Events](#anchor3):** this is where SpaDES schedules when each event is going to happen - in which order (e.g. during the simulation, when will SpaDES plot a graph) - simply put, **WHEN** the module will do;  
**4. [Aditional functions](#anchor4):** any aditional functions needed (e.g. this is used to keep the coding of your module as clear and straightforward as possible);  

The first thing you need to know is that **you won't need to run** any of the code inside a module's *.R* script for your analysis. The function `simInit` will "call" your model when it sets up the simulation. But don't worry about `simInit` yet, you will see this later in detail. So let's go throught the module *.R* script together.  
>>>>>>> 14f8cd80

####**1. Defining the Module**{#anchor1}

The first "bit" of the code is basically defining the module's [metadata](http://data-informed.com/what-is-metadata-a-simple-guide-to-what-everyone-should-know/). It will allow you to define the module's author, keywords that describe the module, any required packages, and the module(s) and package(s) version(s). It will also define parameters and inputs that the module requires, and the outputs it produces.

This dummy module example requires no input data, as the data is generated by a function in the code (remember the function `abundance_model` from the "Before SpaDES..." section?), so we leave that bit empty. As for the outputs, it produces a template raster (produced during the `abundanceInit` event) and a list of abundance rasters (produced during the `abundanceSim` event). So we define these two outputs in the function.

If you compare this dummy module to a template created by the `newModule` function, you'll notice that several parameters that we don't need for our dummy example were removed (like `save parameters`).

If you are unsure of what input and output parameters are in the context of a module, a good rule of thumb is that inputs are all the `sim$...` objects that appear to the **right-hand side** of a `<-`, whereas output parameters are the `sim$...` objects appear to the **left-hand side** of a `<-`. Another way of explaining it for objects ("obj"):

![**Inputs and outputs in `SpaDES`:** Object A comes from outside of the module (e.g. from an internet URL, from data you have, etc), while Module Z produces object C. Both objects serve as an **inputs** for Module Y, which in return produce as **outputs** objects B and D, respectivelly from objects A and C. As Module Z uses a simple function "internally" to create object C, it doesn't have any inputs, such as our dummy example.](obj.png)

Here's how I defined the module:
```{r abund_module, eval=FALSE}
defineModule(sim, list(
  name = "speciesAbundance",
  description = "Species abundance simulator",
  keywords = c("species", "abundance", "gaussian", "spatial"),
  authors = person("Mr.", "Me", email = "mr.me@example.com", role = c("aut", "cre")),
  childModules = character(0),
  version = list(SpaDES.core = "0.1.0", speciesAbundance = "0.0.1", SpaDES.addins = "0.1.0", SpaDES.tools = "0.1.0", raster = "2.6-7"),
  # spatialExtent = raster::extent(rep(NA_real_, 4)),
  timeframe = as.POSIXlt(c(NA, NA)),
  timeunit = "year",
  citation = list("citation.bib"),
  documentation = list("README.txt", "speciesAbundance.Rmd"),
  reqdPkgs = list("raster"),
  parameters = rbind(
    # defineParameter("paramName", "paramClass", value, min, max, "parameter description"),
    defineParameter("simulationTimeStep", "numeric", 1, NA, NA, "This describes the simulation time step interval"),
    defineParameter(".plotInitialTime", "numeric", 1, NA, NA, "This describes the simulation time at which the first plot event should occur"),
    defineParameter(".plotInterval", "numeric", 1, NA, NA, "This describes the simulation time interval between plot events")
  ),
  inputObjects = bind_rows(
    #expectsInput("objectName", "objectClass", "input object description", sourceURL, ...),
  ),
  outputObjects = bind_rows(
    #createsOutput("objectName", "objectClass", "output object description", ...),
    createsOutput(objectName = "r", objectClass = "RasterLayer", desc = "Template raster"),
    createsOutput("abundRasters", "RasterLayer", "Raster layer of species abundance at any given year")
  )
))

```

The rest of the script defines the events and their sequences for this module - remember **`SpaDES`** = Spatial Discrete Event Simulator - and the events themselves.
<<<<<<< HEAD

####**2. Event functions**{#anchor2}

Since we are only interested in simulating and plotting species abundances, we can remove unnecessary events from the script. Only 3 events were kept: the initialisation, an abundance simulation event and a plotting event.

Let's look at the **event functions** (`doEvent.moduleName`, in our dummy example, `doEvent.speciesAbundance` function) first. The event functions were renamed from the template as to reflect my module's actions. Therefore, `Init` became `abundanceInit`, `Plot` became `abundancePlot` and `event1` became `abundanceSim`.

#####*Initialisation function* 

The initialisation (`init`) event can be seen as the starting point of the module, and is **mandatory**. The other `events` are not. **`SpaDES`** knows how to deal with an `init` event and "searches" for it before doing anything else.

=======

####**2. Event functions**{#anchor2}
#####*Initialisation function* 

The initialisation (`init`) event can be seen as the starting point of the module, and is **mandatory**. The other `events` are not. **`SpaDES`** knows how to deal with an `init` event and "searches" for it before doing anything else.

>>>>>>> 14f8cd80
In the initialisation of our dummy example, we are creating a template raster and a storage list for our species abundance outputs (which will also be rasters). Notice how the only argument to `abundanceInit` is the `sim` object, which is where the objects being created are stored. Always take care to `return()` the `sim` object at the end of an event.
```{r abund_module_SpaDES, eval = FALSE}
abundanceInit <- function(sim) {
  ## Template raster
  sim$r <- raster(nrows = 100, ncols = 100, xmn = -50, xmx = 50, ymn = -50, ymx = 50)
  
  ## create storage list of species abundance
  sim$abundRasters <- list()
  
  return(invisible(sim))
}
```

<<<<<<< HEAD
=======
Since we are only interested in simulating and plotting species abundances, we can remove unnecessary events from the script. Only 3 events were kept: the initialisation, an abundance simulation event and a plotting event.

Let's look at the **event functions** (`doEvent.moduleName`, in our dummy example, `doEvent.speciesAbundance` function) first. The event functions were renamed from the template as to reflect my module's actions. Therefore, `Init` became `abundanceInit`, `Plot` became `abundancePlot` and `event1` became `abundanceSim`.

>>>>>>> 14f8cd80
#####*Abundance simulation event function*

This event is basically the "prima donna"" of this module. This is where we will generate species abundances. Notice how instead of a loop, we now have the event running the `abundance_model` function (which we'll define separately below) and storing its outputs in the `sim$abundRaster` object. Notice as well that we use `time(sim)` as the identifier of the list slots where outputs are stored. Go ahead and check what `SpaDES.core::time` is doing!
Again, the sole argument and output to this event function is the `sim` object - notice a pattern? ;)
```{r abund_module3, eval = FALSE}
abundanceSim <- function(sim) {
  ## Generate species abundances - our "simulation"
  sim$abundRasters[[time(sim)]] <- abundance_model(ras = sim$r)
  
  return(invisible(sim))
}
```

#####*Plotting event function*

What does this event do? Yup, you got it. This event simply plots the species abundance rasters that are produced during the `abundanceSim` event. Shall we have a look?
```{r abund_module4, eval = FALSE}
abundancePlot <- function(sim) {
  ## plot abundances
  plot(sim$abundRasters[[time(sim)]], 
       main = paste0("Species abundance\nat time ", time(sim)))
  
  return(invisible(sim))
}
```

<<<<<<< HEAD
"It looks great, but... How does it know that it should plot them **after** the abundance generator?" you ask, puzzled. Good question sir/madam, 5 points for Griffindor!

####**3.Scheduling events**{#anchor3}

The order in which each of the *modules* (and consequently their initialisations) are executed is automatically determined by inter-module dependencies (i.e. module inputs that are the outputs of other modules). After all, we don't want the plotting to occur before the generation of species abundances. If there are no inter-module dependencies the order is determined by the other in which the modules are listed in the *global.R* script **and/or** by the way we schedule the events - I told you **`SpaDES`** is cool!

=======
"It lookd great, but... How does it know that it should plot them **after** the abundance generator?" you ask, puzzled. Good question sir/madam, 5 points for Griffindor!

####**3.Scheduling events**{#anchor3}

Events *within a module* will occur discretely in a given order, specified using the `scheduleEvent` function. These, such as `abundanceInit`, `abundancePlot` and `abundanceSim` are also sub-functions inside the `doEvent.speciesAbundance` function.  Events *between or among modules* will obey either the internal module's scheduling (if the time is set differently for each event, it will jump from module to module, obeying the specified time order), or the order stated when loading the modules (if the time is the same for all events across modules, it will run all events from the first loaded module, then the same for the second module, and so forth).

In other words, the order in which each of the *modules* (and consequently their initialisations) are executed is automatically determined by inter-module dependencies (i.e. module inputs that are the outputs of other modules) - I told you **`SpaDES`** is cool! If there are no inter-module dependencies the order is determined by the other in which the modules are listed in the *global.R* script **and/or** by the way we schedule the events.

>>>>>>> 14f8cd80
So let's go back to our dummy example. Now that we've defined our event functions, we need to set the order in which they will happen for this module. For example, we don't want the plotting to occur before the generation of species abundances, so we'll schedule all `abundancePlot` events to occur slightly after the `abundanceSim` events:

```{r abund_module5, eval = FALSE}
doEvent.speciesAbundance = function(sim, eventTime, eventType, debug = FALSE) {
  switch(
    eventType,
    init = {
      ## do stuff for this event
      sim <- abundanceInit(sim)
      
      ## schedule future event(s)
      sim <- scheduleEvent(sim, eventTime = start(sim), moduleName = "speciesAbundance", eventType = "SimulAbund")
      sim <- scheduleEvent(sim, eventTime = P(sim)$.plotInitialTime, moduleName = "speciesAbundance", eventType = "plot")
    },
    plot = {
      ## do stuff for this event
      sim <- abundancePlot(sim)
      
      ## schedule future event(s)
      sim <- scheduleEvent(sim, eventTime = time(sim) + P(sim)$.plotInterval, moduleName = "speciesAbundance", eventType = "plot")
    },
    SimulAbund = {
      ## do stuff for this event
      sim <- abundanceSim(sim)
      
      ## schedule future event(s)
      sim <- scheduleEvent(sim, eventTime = time(sim) + P(sim)$simulationTimeStep, moduleName = "speciesAbundance", eventType = "SimulAbund")
    },
    warning(paste("Undefined event type: '", current(sim)[1, "eventType", with = FALSE],
                  "' in module '", current(sim)[1, "moduleName", with = FALSE], "'", sep = ""))
  )
  return(invisible(sim))
}
```
Now this one seems complicated... But it's not, trust me. Let's go step by step.

I encourage you to start checking what `base::switch` is doing on your own, but if you can't wait to know it, here's a short explanation: `base::switch` tells **R** that the behaviour of your function will change (or switch) depending on the value of `eventType`. So we need to define the behaviour of `doEvent` for all the event types we have in this module. In each of them we will execute the event functions and schedule the future events with `scheduleEvent`.

* ##### **Init**
The first event is, obviously, `init` - don´t change the name of this one. 
In `init` we run the initialisation event and schedule the abundance simulation and plotting events. The `init` for the plotting events will be executed at the time defined by the `.plotInitialTime` parameter, which is stored in the `sim` object (and obtained using `SpaDES.core::P`). Notice that the `abundanceSim` event will be generated at `start(sim)` (i.e. at the starting time of the simulation), which basically is the same as running it during the initialisation. 

* ##### **Plot**
The `abundancePlot` plotting event type is defined next.
Besides doing the obvious plotting, it **schedules itself** to occur at a frequency defined by the `.plotInterval` parameter - isn't that cool?

* ##### **SimulAbund**
Finally, we define the `SimulAbund` event during which the species' abundances will be generated using the `abundanceSim` function. 
It is similar to the plotting event, with an important difference being that it uses the `simulationTimeStep` parameter to re-schedule itself.

**Note:** Notice how I've scheduled future events to `time(sim) + P(sim)$simulationTimeStep` or `time(sim) + P(sim)$.plotInterval`. This way, future events will occur in the future, depending on the time step and plot interval defined in your global script.
<<<<<<< HEAD

####**4. Additional functions**{#anchor4}

Ok, just one more bit left. Events may also rely on other functions that can either be sourced from other scripts, or defined at the end of the module script. This is the case for the species abundances generator function, which I have coded at the end of my *speciesAbundance.R* script:
=======

####**4. Additional functions**{#anchor4}

Ok, just one more bit left. Events may also rely on other funcitons that can either be sourced from other scripts, or defined at the end of the module script. This is the case for the species abundances generator function, which I have coded at the end of my *speciesAbundance.R* script:
>>>>>>> 14f8cd80

```{r abund_module6, eval = FALSE}
abundance_model <- function(ras) {
  abund_ras <- SpaDES.tools::gaussMap(ras, scale = 100, var = 0.01) 
  return(abund_ras)
}
```

#### Creating additional modules: TEMPERATURE module

Now let's go ahead and repeat the previous steps to create a second module that will generate yearly temperatures.

Apart from changing the objects and functions names, I have also included the template raster `r` as an input object for the temperature module - remember that `r` is created during the `abundanceInit`. This avoids repeating the creation of the template raster.
This may not seem like a big deal in our example, but it can be if you're generating heavy objects, or relying on functions that take a while to run.

Here's how my final *temperature.R* script looks like:

```{r temp_module, eval = FALSE}
defineModule(sim, list(
  name = "temperature",
  description = "Temperature simulator",
  keywords = c("temperature", "gaussian", "spatial"),
  authors = person("Mr.", "Me", email = "mr.me@example.com", role = c("aut", "cre")),
  childModules = character(0),
  version = list(SpaDES.core = "0.1.0", speciesAbundance = "0.0.1", temperature = "0.0.1", SpaDES.addins = "0.1.0", SpaDES.tools = "0.1.0"),
  spatialExtent = raster::extent(rep(NA_real_, 4)),
  timeframe = as.POSIXlt(c(NA, NA)),
  timeunit = "year",
  citation = list("citation.bib"),
  documentation = list("README.txt", "temperature.Rmd"),
  reqdPkgs = list("raster"),
  parameters = rbind(
    #defineParameter("paramName", "paramClass", value, min, max, "parameter description"),
    defineParameter("simulationTimeStep", "numeric", 1, NA, NA, "This describes the simulation time step interval"),
    defineParameter(".plotInitialTime", "numeric", 1, NA, NA, "This describes the simulation time at which the first plot event should occur"),
    defineParameter(".plotInterval", "numeric", 1, NA, NA, "This describes the simulation time interval between plot events")
  ),
  inputObjects = bind_rows(
    #expectsInput("objectName", "objectClass", "input object description", sourceURL, ...),
    expectsInput("r", "RasterLayer", "Template raster")
  ),
  outputObjects = bind_rows(
    #createsOutput("objectName", "objectClass", "output object description", ...),
    createsOutput("tempRasters",  "list", "List of raster layers of temperature at any given year")
  )
))

## event types
#   - type `init` is required for initialiazation

doEvent.temperature = function(sim, eventTime, eventType, debug = FALSE) {
  switch(
    eventType,
    init = {
      ## do stuff for this event
      sim <- temperatureInit(sim)
      
      ## schedule future event(s)
      sim <- scheduleEvent(sim, eventTime = start(sim), moduleName = "temperature", eventType = "SimulTemp")
      sim <- scheduleEvent(sim, eventTime = P(sim)$.plotInitialTime, moduleName = "temperature", eventType = "plot")
    },
    plot = {
      ## do stuff for this event
      sim <- temperaturePlot(sim)
      
      ## schedule future event(s)
      sim <- scheduleEvent(sim, eventTime = time(sim) + P(sim)$.plotInterval, moduleName = "temperature", eventType = "plot")
    },
    SimulTemp = {
      ## do stuff for this event
      sim <- temperatureSim(sim)
      
      ## schedule future event(s)
      sim <- scheduleEvent(sim, eventTime = time(sim)+ P(sim)$simulationTimeStep, moduleName = "temperature", eventType = "SimulTemp")
    },
    warning(paste("Undefined event type: '", current(sim)[1, "eventType", with = FALSE],
                  "' in module '", current(sim)[1, "moduleName", with = FALSE], "'", sep = ""))
  )
  return(invisible(sim))
}

## This is the 'init' event:
temperatureInit <- function(sim) {
  ## create storage list of species temperature
  sim$tempRasters <- list()
  
  return(invisible(sim))
}

## This is the plotting event funciton
temperaturePlot <- function(sim) {
  ## plot temperature
  plot(sim$tempRasters[[time(sim)]], 
       main = paste0("Temperature\nat time ", time(sim)))
  
  return(invisible(sim))
}

## This is the temperature simulation event function
temperatureSim <- function(sim) {
  ## Generate temperature - our "updated data"
  sim$tempRasters[[time(sim)]] <- temperature_model(ras = sim$r)
  
  return(invisible(sim))
}

## This is not an event, but a function that we define separately 
## and that contains our "simulation model"
temperature_model <- function(ras) {
  temp_ras <- SpaDES.tools::gaussMap(ras, scale = 100, var = 0.01) 
  return(temp_ras)
}
```

#### Modules that depend on other modules

Our third and last module will be used to run the statistical analysis at each year, after the abundances and temperatures are generated.
Hence, it'll depend on the outputs of the `speciesAbundance` and the `temperature` modules. We'll call it `speciesTempLM` (**species** and **Temp**erature **L**inear **M**odel).  

The interest of keeping the statistical analysis in a separate module lies on the fact that it allows us to easily swap and compare different statistical models to analyse our data if we want to.   

It also allows for greater flexibility when it comes to **when** the statistical model is supposed to run. For example, imagine that instead of every year, we want to fit it at every 5 years, using the previous 5 years of data. By having the statistical analysis contained in its own module, we don't need to fiddle with the other module scripts in order to make these changes.

Finally, I'd like to draw your attention to a few differences in this module's script before we see it:

* The **frequency** of the statistical analysis (and correspondent plots) will be determined by the parameter `statsTimestep`. This parameter also determines the number of data years to be used to fit the linear model. If `statsTimestep` = 5, then the statistical analysis will use the precedent 5 years of data including the year in which the event is running (a total of 6 years of data);

* This module **requires inputs**. They are specified in `inputObjects` part of `defineModule` - notice how I've respected the names, classes and description of the objects that come from the `speciesAbundance` and the `temperature` modules;

* This time, we have **two additional functions** at the end of the script: the function fitting the linear model and a plotting function.

Here's the full module's script.
Notice how the future events where scheduled to `P(sim)$statsTimestep + 0.1`. This forces the statistic analyses to occur **after** the abundance and temperature rasters are ready.

```{r stats_module, eval = FALSE}
# Everything in this file gets sourced during simInit, and all functions and objects
# are put into the simList.
defineModule(sim, list(
  name = "speciesTempLM",
  description = "Statistical analysis of species ~ temperature relationships using LM",
  keywords = c("linear model"),
  authors = person("Mr.", "Me", email = "mr.me@example.com", role = c("aut", "cre")),
  childModules = character(0),
  version = list(SpaDES.core = "0.1.0", speciesTempLM = "0.0.1", speciesAbundance = "0.0.1", temperature = "0.0.1", SpaDES.addins = "0.1.0", SpaDES.tools = "0.1.0"),
  spatialExtent = raster::extent(rep(NA_real_, 4)),
  timeframe = as.POSIXlt(c(NA, NA)),
  timeunit = "year",
  citation = list("citation.bib"),
  documentation = list("README.txt", "speciesTempLM.Rmd"),
  reqdPkgs = list("raster"),
  parameters = rbind(
    #defineParameter("paramName", "paramClass", value, min, max, "parameter description"),
    defineParameter("statsTimestep", "numeric", 1, NA, NA, "This describes the how often the statitiscal analysis will be done")
  ),
  inputObjects = bind_rows(
    #expectsInput("objectName", "objectClass", "input object description", sourceURL, ...),
    expectsInput( "abundRasters", "list", "List of raster layers of species abundance at any given year"),
    expectsInput( "tempRasters", "list", "List of raster layers of temperature at any given year")
  ),
  outputObjects = bind_rows(
    #createsOutput("objectName", "objectClass", "output object description", ...),
    createsOutput("outputdata", "list", "List of dataframes containing species abundances and temperature values per pixel"),
    createsOutput( "outputLM", "list", "List of output yearly LMs (abundance ~ temperature)"),
    createsOutput( "yrs", "numeric", "Vector of years used for statistical analysis")
  )
))

## event types
#   - type `init` is required for initialiazation

doEvent.speciesTempLM = function(sim, eventTime, eventType, debug = FALSE) {
  switch(
    eventType,
    init = {
      ## do stuff for this event
      sim <- statsInit(sim)

      ## schedule future event(s)
      sim <- scheduleEvent(sim, P(sim)$statsTimestep + 0.1, "speciesTempLM", "stats")
      sim <- scheduleEvent(sim, P(sim)$statsTimestep + 0.1, "speciesTempLM", "plot")
    },
    plot = {
      ## do stuff for this event
      sim <- statsPlot(sim)
      
      ## schedule future event(s)
      sim <- scheduleEvent(sim, time(sim) + P(sim)$statsTimestep, "speciesTempLM", "plot")
    },
    stats = {
      ## do stuff for this event
      sim <- statsAnalysis(sim)
      
      ## schedule future event(s)
      sim <- scheduleEvent(sim, time(sim) + P(sim)$statsTimestep, "speciesTempLM", "stats")
    },
    warning(paste("Undefined event type: '", current(sim)[1, "eventType", with = FALSE],
                  "' in module '", current(sim)[1, "moduleName", with = FALSE], "'", sep = ""))
  )
  return(invisible(sim))
}

## template initialisation
statsInit <- function(sim) {
  ## create outputs storage lists
  sim$outputdata <- list()
  sim$outputLM <- list()
  
  return(invisible(sim))
}

## Plotting event
statsPlot <- function(sim) {

  plotLMResults(Data = sim$outputdata[[time(sim)]], model = sim$outputLM[[time(sim)]])
  
  return(invisible(sim))
}

## Statistical analysis event
statsAnalysis <- function(sim) {
  
  sim$yrs <- seq(time(sim) - P(sim)$statsTimestep + 1, time(sim), 1)

  sim$outputdata[[time(sim)]] <- do.call(rbind.data.frame, 
                                         lapply(sim$yrs, FUN = function(y){
                                           abundTemp <- data.frame(abund = sim$abundRasters[[y]][], temp = sim$tempRasters[[y]][], year = y)          
                                           return(abundTemp)
                                         }))
  
  sim$outputLM[[time(sim)]] <- linearModel(Data = sim$outputdata[[time(sim)]])
  
  return(invisible(sim))
}

## Other functions
linearModel <- function(Data){
  return(lm1 <- lm(abund ~ temp, data = Data))
}

plotLMResults <- function(Data, model){
  plot(Data$abund ~ Data$temp, xlab = "Temp.", ylab = "Species abundance", 
       main = paste("From years", min(Data$year)-0.1, "to", max(Data$year)-0.1, sep = " "))
  abline(a = model$coefficients["(Intercept)"], b = model$coefficients["temp"], lwd = 2, col = "blue")
}
```

### Let's play!

Ok, now that we have our modules ready we can set up the simulation. Let's go back to our *global.R* script.  

The function `simInit` will take a bunch of parameter lists and will prepare a simulation object that can later be run by the `spades` function. Let's see what these lists consist of:

The first list, `modules`, contains modules we want to activate.

Then, `times` is a list containing the start and end times of the simulation and what time units we're working with - so it defines the length of the simulation. It's important that the start and ending times are defined in decimals, because **`SpaDES`** allows decomposing time units into smaller fractions - and we'll take advantage of this feature!

`parameters` is a list of lists. It contains the values of parameters used by each modules, and well as "global" parameters used by all of them (`.globals`). Note that not all module parameters need to be defined in this way. In fact, a module can use a parameter that is listed inside the module *.R* script (and has a default value set there), but is never listed in its `simInit`. An example of this would be `.plotInterval` which is used and defined in the `speciesAbundance` and `temperature` modules. Conversely, `.plotInitialTime` is a parameter used and defined in these modules, but whose value we change when running `simInit`.  

<<<<<<< HEAD
To make sure that plotting always occurs after the abundances are generated, I have changed `.plotInitialTime` to 1.5. Since `.plotInterval` remains unchanged (remember, that is its defined within the module scripts), all plots will occur at the "half" year (1.5, 2.5, 3.5, etc.) 
=======
To make sure that plotting always occurs after the abundances are generated, I have changed `.plotInitialTime` to 1.5. Since `.plotInterval` remains unchanged (remember, that is its defined within the module scripts), all plots will occur at the "half" year (1.5, 2.5, 3.5, etc...) 
>>>>>>> 14f8cd80
Finally, `paths` contains the directory paths that we set earlier.

```{r globalscript2}
## list the modules to use
modules <- list("speciesAbundance", "temperature", "speciesTempLM")

## Set simulation and module parameters
times <- list(start = 1.0, end = 10.1, timeunit = "year")
parameters <- list(
  .globals = list(simulationTimeStep = 1, .plotInitialTime = 1.5),
  speciesTempLM = list(statsTimestep = 5)
)

## make a list of directory paths
paths <- getPaths()

## Simulation setup
mySim <- simInit(times = times, params = parameters, 
                modules = modules, paths =  paths)
```

####Have you set up your simulation correctly?

Before starting the simulations we should check if the modules were linked correctly.

**Module diagram**

`moduleDiagram` is a useful function that shows module interdependencies as a network. The direction of the arrows indicates an output to input flow. You can see that an output from `speciesAbundance` (specifically our `r` raster) is an input for `temperature`. In a similar way, the outputs of the `speciesAbundance` and `temperature` modules are inputs to the `speciesTempLM` module.

```{r modulediagram, echo = -1}
clearPlot()
moduleDiagram(mySim)
```

**Object diagram**

`objectDiagram` provides yet another way of checking if the modules are linked correctly, by explicitly showing the objects that pass between modules.
```{r eventdiagram}
objectDiagram(mySim)
```

####Run **`SpaDES`**!

Ok, everything seems to be correct so far. Let's try to run the simulations. 
I have used `debug = TRUE` so that `spades` prints the events as they are being executed. In case something fails, we'll know where it stopped.

```{r spadesrun, eval = FALSE}
## run simulation
dev() # on Windows and Mac, this opens external device if using Rstudio, it is faster
clearPlot()
spades(mySim, debug = TRUE)
```

Try now playing around with other models, parameters and new modules to further explore all the `SpaDES` flexibility! The more complex your project gets, the easier it is to turn *on* and *off* different modules, run different statistical analysis, and include more data  when using `SpaDES` than before!  


<center> <h4>**Happy SpaDESing!**</h4> </center>

### Additional notes

<<<<<<< HEAD
**`SpaDES`** is an extremely powerful package, whose potential goes well beyond what has been discussed in this dummy example. If you don't feel so dummy any more and want to explore it further, have a look at the [LCC2005](https://github.com/PredictiveEcology/SpaDES-modules/blob/master/modules/LCC2005/LCC2005.Rmd) and the [wolfALps](https://htmlpreview.github.io/?https://github.com/PredictiveEcology/SpaDES-modules/blob/master/modules/wolfAlps/wolfAlps.html) module tutorials. Also, do go to the [**`SpaDES`** webpage](http://predictiveecology.org/) to find further information about the platform, as well as upcoming workshops and publications.  
=======
**`SpaDES`** is an extremely powerful package, whose potential goes well beyond what has been discussed in this dummy example. If you don't feel so dummy any more and want to explore it further, have a look at the [LCC2005](https://github.com/PredictiveEcology/SpaDES-modules/blob/master/modules/LCC2005/LCC2005.Rmd) and the [wolfALps](https://htmlpreview.github.io/?https://github.com/PredictiveEcology/SpaDES-modules/blob/master/modules/wolfAlps/wolfAlps.html) module tutorials. Also, do go to the [**`SpaDES`** webpage](http://predictiveecology.org/) to find further information about the plataform, as well as upcoming workshops and publications.  
>>>>>>> 14f8cd80

<|MERGE_RESOLUTION|>--- conflicted
+++ resolved
@@ -16,39 +16,21 @@
 
 
 ### BEFORE `SpaDES`...
-<<<<<<< HEAD
 If we use R to develop our species abundance and temperature simulation models in the 'conventional way', we'll probably have a script where everything happens - the simulations and data analysis. At most, we would have a main script that sources others that contain useful functions, or are doing the simulations and data treatment/analysis separately. If you already use R like this, you'll find that the **`SpaDES`** way of thinking is similar. So why use it? Because it makes changing, adapting and sharing your code - or modules - much easier. 
-=======
-If we use R to develop our species abundance and temperature simulation models in the 'conventional way', we'll probably have a script were everything happens - the simulations and data analysis. At most, we would have a main script that sources others that contain useful functions, or are doing the simulations and data treatment/analysis separately. If you already use R like this, you'll find that the **`SpaDES`** way of thinking is similar. So why use it? Because it makes changing, adapting and sharing your code - or modules - much easier. 
->>>>>>> 14f8cd80
 
 Still don't believe me? Okay, let's solve our problem using the conventional way:
 
 #### SETUP
-<<<<<<< HEAD
 Create a raster template:
 ```{r the_r_way_raster}
-=======
-Load library raster without messages:
-```{r supress}
->>>>>>> 14f8cd80
 suppressMessages(library(raster))
 ```
 
-<<<<<<< HEAD
-=======
-Create a raster template:
-```{r the_r_way_raster}
->>>>>>> 14f8cd80
 r <- raster(nrows = 100, ncols = 100, xmn = -50, xmx = 50, ymn = -50, ymx = 50)
 ```
 
 #### SPECIES ABUNDANCE "SIMULATIONS"
-<<<<<<< HEAD
 Our VERY simple "simulation" model (in form of a function) generates rasters that follow a Gaussian distribution
-=======
-Our VERY simple "simulation" model (in form of a function) merely generates rasters that follows a Gaussian distribution
->>>>>>> 14f8cd80
 ```{r the_r_way_simulation_function_AB}
 abundance_model <- function(r, Time) {
   abund_outputs <- list()
@@ -59,19 +41,9 @@
 }
 ```
 
-<<<<<<< HEAD
 Set the length of the simulation (or simply the number of model iterations), run it and plot results (all ABUNDANCE plots together):
 ```{r the_r_way_simulation_length}
 Time <- 10
-=======
-Set the lenght of the simulation (or simply the number of model iterations):
-```{r the_r_way_simulation_length}
-Time <- 10
-```
-
-Run the model and plot results (all ABUNDANCE plots together):
-```{r the_r_way_plot_results_AB}
->>>>>>> 14f8cd80
 abundance <- abundance_model(r = r, Time = Time)
 plot(stack(abundance))
 ```
@@ -95,13 +67,8 @@
 ```
 
 #### DATA ANALYSIS
-<<<<<<< HEAD
 Now we analyse if species abundance and temperature are correlated.  
 First we create the data analysis function (a simple linear model):
-=======
-Now we analyze if abundance of species and temperature are correlated.  
-First we create the data analysis funtion (a simple linear model):
->>>>>>> 14f8cd80
 ```{r data_analysis_model}
 stats_analysis <- function(Data){
   lm1 <- lm(abund ~ temp, data = Data)
@@ -110,11 +77,7 @@
 }
 ```
 
-<<<<<<< HEAD
 Then we create a loop to analyse each plot of our time-series:
-=======
-Then we create a loop to analyze each plot of our time-series:
->>>>>>> 14f8cd80
 ```{r data_analysis, echo=-1}
 par(mfrow = c(2, 4)) # This plots in 2 lines and 4 columns
 for(t in 1:Time){
@@ -157,7 +120,6 @@
 
 #### SPECIES ABUNDANCE (`speciesAbundance`) Module
 
-<<<<<<< HEAD
 I know, I know... It seems confusing and there's a lot of stuff in that template! But I will describe it step by step. We'll go through it step by step (although not necessarily following the order of the script). The module script can be divided into 4 parts: 
 
 **1. [Defining the Module](#anchor1):** this is where you **define** your module (or the module's metadata) (e.g. module author(s), time units, basic parameters, general inputs and outputs, etc.);  
@@ -166,16 +128,6 @@
 **4. [Aditional functions](#anchor4):** any additional functions needed (e.g. this is used to keep the coding of your module as clear and straightforward as possible);  
 
 The first thing you need to know is that **you won't need to run** any of the code inside a module's *.R* script. The function `simInit` will "call" your model when it sets up the simulation. But don't worry about `simInit` yet, you will see this later in detail. So let's go through the module *.R* script together.  
-=======
-I know, I know... It seems confusing and there's a lot of stuff in that template! But I will describe it step by step. We will follow a different order from the `speciesAbundance.R` script file. We divide the Module script into 4 chunks: 
-
-**1. [Defining the Module](#anchor1):** this is where you **define** your module (or the module's metadata) (e.g. module author(s), time units, basic parameters, general inputs and outputs, etc.);  
-**2. [Event functions](#anchor2):** these are the "actions" (or events) that will happen in your module (i.e. species reproduction, plotting, saving parameters) - simply put, **WHAT** the module will do;  
-**3. [Scheduling Events](#anchor3):** this is where SpaDES schedules when each event is going to happen - in which order (e.g. during the simulation, when will SpaDES plot a graph) - simply put, **WHEN** the module will do;  
-**4. [Aditional functions](#anchor4):** any aditional functions needed (e.g. this is used to keep the coding of your module as clear and straightforward as possible);  
-
-The first thing you need to know is that **you won't need to run** any of the code inside a module's *.R* script for your analysis. The function `simInit` will "call" your model when it sets up the simulation. But don't worry about `simInit` yet, you will see this later in detail. So let's go throught the module *.R* script together.  
->>>>>>> 14f8cd80
 
 ####**1. Defining the Module**{#anchor1}
 
@@ -223,7 +175,6 @@
 ```
 
 The rest of the script defines the events and their sequences for this module - remember **`SpaDES`** = Spatial Discrete Event Simulator - and the events themselves.
-<<<<<<< HEAD
 
 ####**2. Event functions**{#anchor2}
 
@@ -235,14 +186,6 @@
 
 The initialisation (`init`) event can be seen as the starting point of the module, and is **mandatory**. The other `events` are not. **`SpaDES`** knows how to deal with an `init` event and "searches" for it before doing anything else.
 
-=======
-
-####**2. Event functions**{#anchor2}
-#####*Initialisation function* 
-
-The initialisation (`init`) event can be seen as the starting point of the module, and is **mandatory**. The other `events` are not. **`SpaDES`** knows how to deal with an `init` event and "searches" for it before doing anything else.
-
->>>>>>> 14f8cd80
 In the initialisation of our dummy example, we are creating a template raster and a storage list for our species abundance outputs (which will also be rasters). Notice how the only argument to `abundanceInit` is the `sim` object, which is where the objects being created are stored. Always take care to `return()` the `sim` object at the end of an event.
 ```{r abund_module_SpaDES, eval = FALSE}
 abundanceInit <- function(sim) {
@@ -256,13 +199,6 @@
 }
 ```
 
-<<<<<<< HEAD
-=======
-Since we are only interested in simulating and plotting species abundances, we can remove unnecessary events from the script. Only 3 events were kept: the initialisation, an abundance simulation event and a plotting event.
-
-Let's look at the **event functions** (`doEvent.moduleName`, in our dummy example, `doEvent.speciesAbundance` function) first. The event functions were renamed from the template as to reflect my module's actions. Therefore, `Init` became `abundanceInit`, `Plot` became `abundancePlot` and `event1` became `abundanceSim`.
-
->>>>>>> 14f8cd80
 #####*Abundance simulation event function*
 
 This event is basically the "prima donna"" of this module. This is where we will generate species abundances. Notice how instead of a loop, we now have the event running the `abundance_model` function (which we'll define separately below) and storing its outputs in the `sim$abundRaster` object. Notice as well that we use `time(sim)` as the identifier of the list slots where outputs are stored. Go ahead and check what `SpaDES.core::time` is doing!
@@ -289,23 +225,12 @@
 }
 ```
 
-<<<<<<< HEAD
 "It looks great, but... How does it know that it should plot them **after** the abundance generator?" you ask, puzzled. Good question sir/madam, 5 points for Griffindor!
 
 ####**3.Scheduling events**{#anchor3}
 
 The order in which each of the *modules* (and consequently their initialisations) are executed is automatically determined by inter-module dependencies (i.e. module inputs that are the outputs of other modules). After all, we don't want the plotting to occur before the generation of species abundances. If there are no inter-module dependencies the order is determined by the other in which the modules are listed in the *global.R* script **and/or** by the way we schedule the events - I told you **`SpaDES`** is cool!
 
-=======
-"It lookd great, but... How does it know that it should plot them **after** the abundance generator?" you ask, puzzled. Good question sir/madam, 5 points for Griffindor!
-
-####**3.Scheduling events**{#anchor3}
-
-Events *within a module* will occur discretely in a given order, specified using the `scheduleEvent` function. These, such as `abundanceInit`, `abundancePlot` and `abundanceSim` are also sub-functions inside the `doEvent.speciesAbundance` function.  Events *between or among modules* will obey either the internal module's scheduling (if the time is set differently for each event, it will jump from module to module, obeying the specified time order), or the order stated when loading the modules (if the time is the same for all events across modules, it will run all events from the first loaded module, then the same for the second module, and so forth).
-
-In other words, the order in which each of the *modules* (and consequently their initialisations) are executed is automatically determined by inter-module dependencies (i.e. module inputs that are the outputs of other modules) - I told you **`SpaDES`** is cool! If there are no inter-module dependencies the order is determined by the other in which the modules are listed in the *global.R* script **and/or** by the way we schedule the events.
-
->>>>>>> 14f8cd80
 So let's go back to our dummy example. Now that we've defined our event functions, we need to set the order in which they will happen for this module. For example, we don't want the plotting to occur before the generation of species abundances, so we'll schedule all `abundancePlot` events to occur slightly after the `abundanceSim` events:
 
 ```{r abund_module5, eval = FALSE}
@@ -357,17 +282,10 @@
 It is similar to the plotting event, with an important difference being that it uses the `simulationTimeStep` parameter to re-schedule itself.
 
 **Note:** Notice how I've scheduled future events to `time(sim) + P(sim)$simulationTimeStep` or `time(sim) + P(sim)$.plotInterval`. This way, future events will occur in the future, depending on the time step and plot interval defined in your global script.
-<<<<<<< HEAD
 
 ####**4. Additional functions**{#anchor4}
 
 Ok, just one more bit left. Events may also rely on other functions that can either be sourced from other scripts, or defined at the end of the module script. This is the case for the species abundances generator function, which I have coded at the end of my *speciesAbundance.R* script:
-=======
-
-####**4. Additional functions**{#anchor4}
-
-Ok, just one more bit left. Events may also rely on other funcitons that can either be sourced from other scripts, or defined at the end of the module script. This is the case for the species abundances generator function, which I have coded at the end of my *speciesAbundance.R* script:
->>>>>>> 14f8cd80
 
 ```{r abund_module6, eval = FALSE}
 abundance_model <- function(ras) {
@@ -626,11 +544,7 @@
 
 `parameters` is a list of lists. It contains the values of parameters used by each modules, and well as "global" parameters used by all of them (`.globals`). Note that not all module parameters need to be defined in this way. In fact, a module can use a parameter that is listed inside the module *.R* script (and has a default value set there), but is never listed in its `simInit`. An example of this would be `.plotInterval` which is used and defined in the `speciesAbundance` and `temperature` modules. Conversely, `.plotInitialTime` is a parameter used and defined in these modules, but whose value we change when running `simInit`.  
 
-<<<<<<< HEAD
 To make sure that plotting always occurs after the abundances are generated, I have changed `.plotInitialTime` to 1.5. Since `.plotInterval` remains unchanged (remember, that is its defined within the module scripts), all plots will occur at the "half" year (1.5, 2.5, 3.5, etc.) 
-=======
-To make sure that plotting always occurs after the abundances are generated, I have changed `.plotInitialTime` to 1.5. Since `.plotInterval` remains unchanged (remember, that is its defined within the module scripts), all plots will occur at the "half" year (1.5, 2.5, 3.5, etc...) 
->>>>>>> 14f8cd80
 Finally, `paths` contains the directory paths that we set earlier.
 
 ```{r globalscript2}
@@ -691,9 +605,5 @@
 
 ### Additional notes
 
-<<<<<<< HEAD
 **`SpaDES`** is an extremely powerful package, whose potential goes well beyond what has been discussed in this dummy example. If you don't feel so dummy any more and want to explore it further, have a look at the [LCC2005](https://github.com/PredictiveEcology/SpaDES-modules/blob/master/modules/LCC2005/LCC2005.Rmd) and the [wolfALps](https://htmlpreview.github.io/?https://github.com/PredictiveEcology/SpaDES-modules/blob/master/modules/wolfAlps/wolfAlps.html) module tutorials. Also, do go to the [**`SpaDES`** webpage](http://predictiveecology.org/) to find further information about the platform, as well as upcoming workshops and publications.  
-=======
-**`SpaDES`** is an extremely powerful package, whose potential goes well beyond what has been discussed in this dummy example. If you don't feel so dummy any more and want to explore it further, have a look at the [LCC2005](https://github.com/PredictiveEcology/SpaDES-modules/blob/master/modules/LCC2005/LCC2005.Rmd) and the [wolfALps](https://htmlpreview.github.io/?https://github.com/PredictiveEcology/SpaDES-modules/blob/master/modules/wolfAlps/wolfAlps.html) module tutorials. Also, do go to the [**`SpaDES`** webpage](http://predictiveecology.org/) to find further information about the plataform, as well as upcoming workshops and publications.  
->>>>>>> 14f8cd80
-
+
